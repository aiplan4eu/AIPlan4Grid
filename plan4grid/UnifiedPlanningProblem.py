from os.path import join as pjoin

import numpy as np
import unified_planning as up
from unified_planning.engines import PlanGenerationResultStatus
from unified_planning.engines.sequential_simulator import (
    evaluate_quality_metric,
    evaluate_quality_metric_in_initial_state,
)
from unified_planning.shortcuts import *

import plan4grid.config as cfg
from plan4grid.utils import compute_size_array, setup_logger


class UnifiedPlanningProblem:
    """Unified planning problem class that modelled the grid stability problem as a planning problem."""

    def __init__(
        self,
        tactical_horizon: int,
        time_step: int,
        ptdf: list[list],
        grid_params: dict,
        initial_states: dict,
        forecasted_states: dict,
        solver: str,
        problem_id: int,
        debug: bool,
    ):
        get_environment().credits_stream = None

        self.tactical_horizon = tactical_horizon
        self.time_step = time_step
        self.ptdf = ptdf
        self.grid_params = grid_params
        self.nb_gens = len(grid_params[cfg.GENERATORS][cfg.PMAX])
        self.nb_storages = len(grid_params[cfg.STORAGES][cfg.EMAX])
        self.initial_states = initial_states
        self.forecasted_states = forecasted_states
        self.nb_transmission_lines = len(grid_params[cfg.TRANSMISSION_LINES])
        self.slack_id = np.where(grid_params[cfg.GENERATORS][cfg.SLACK] == True)[0][0]
        self.solver = solver
        self.id = problem_id
        self.debug = debug

        self.nb_digits = 6
        self.float_precision = 10**-self.nb_digits
        self.ptdf_threshold = 0.05

        self.log_dir = pjoin(cfg.LOG_DIR, f"problem_{self.id}")
        name = __name__.split(".")[1]
        self.logger = setup_logger(name=f"{name}_{self.id}", log_dir=self.log_dir)

        self.create_fluents()
        self.create_actions(nb_gen_actions=1, nb_sto_actions=1)
        self.create_problem()

    def create_fluents(self):
        """Create problem 'variables' so called fluents in PDDL."""
        self.pgen = np.array(
            [
                [Fluent(f"pgen_{gen_id}_at_{t}", RealType()) for t in range(self.tactical_horizon)]
                for gen_id in range(self.nb_gens)
            ]
        )  # pgen is the setpoint of the generator in MW

        self.pgen_exp = np.array(
            [[FluentExp(self.pgen[gen_id][t]) for t in range(self.tactical_horizon)] for gen_id in range(self.nb_gens)]
        )  # pgen_exp allows to simulate the plan

        self.psto = np.array(
            [
                [Fluent(f"psto_{sto_id}_at_{t}", RealType()) for t in range(self.tactical_horizon)]
                for sto_id in range(self.nb_storages)
            ]
        )  # psto is the state of charge (soc) of the storage in MWh

        self.psto_exp = np.array(
            [
                [FluentExp(self.psto[sto_id][t]) for t in range(self.tactical_horizon)]
                for sto_id in range(self.nb_storages)
            ]
        )  # psto_exp allows to simulate the plan

        self.congestions = np.array(
            [
                [Fluent(f"congestion_on_{k}_at_{t}", BoolType()) for t in range(self.tactical_horizon)]
                for k in range(self.nb_transmission_lines)
            ]
        )  # congestions is a boolean that indicates if the line is congested or not

        self.congestions_exp = np.array(
            [
                [FluentExp(self.congestions[k][t]) for t in range(self.tactical_horizon)]
                for k in range(self.nb_transmission_lines)
            ]
        )  # congestions_exp allows to simulate the plan

        self.flows = np.array(
            [
                [Fluent(f"flow_on_{k}_at_{t}", RealType()) for t in range(self.tactical_horizon)]
                for k in range(self.nb_transmission_lines)
            ]
        )  # flows is the flow on the line

        self.flows_exp = np.array(
            [
                [FluentExp(self.flows[k][t]) for t in range(self.tactical_horizon)]
                for k in range(self.nb_transmission_lines)
            ]
        )  # flows_exp allows to simulate the plan

        self.curr_step = Fluent(f"curr_step", IntType())  # curr_step is the current time step

        self.curr_step_exp = FluentExp(self.curr_step)  # curr_step_exp allows to simulate the plan

        self.genMoved = np.array(
            [
                [Fluent(f"bgen_{gen_id}_{t}", BoolType()) for t in range(self.tactical_horizon)]
                for gen_id in range(self.nb_gens)
            ]
        )          # #TODO LB test

        self.storMoved = np.array(
            [
                [Fluent(f"bstor_{sto_id}_{t}", BoolType()) for t in range(self.tactical_horizon)]
                for sto_id in range(self.nb_storages)
                ]
        )          # #TODO LB test

# pgen is the setpoint of the generator in MW
    def is_disconnected(self, t: int, k: int) -> bool:
        """Check if a line k is disconnected at time t.

        Args:
            t (int): time step
            k (int): line id

        Returns:
            bool: True if the line is disconnected, False otherwise
        """
        if t == 0:
            return self.initial_states[cfg.CONNECTED_STATUS][k] == False
        else:
            return self.forecasted_states[t][cfg.CONNECTED_STATUS][k] == False

    def create_advance_step_action(
        self,
    ) -> tuple[InstantaneousAction, dict[str, float]]:
        """Create advance time action.

        Returns:
            tuple[InstantaneousAction,dict[str, float]]: advance time action and its cost
        """
        advance_step_action = InstantaneousAction("advance_step")
        advance_step_action.add_precondition(
            And(
                GE(self.curr_step, 0),
                LE(self.curr_step, self.tactical_horizon - 1),
            )
        )
        advance_step_action.add_increase_effect(self.curr_step, 1)
        return advance_step_action, {advance_step_action: 0}

    def create_gen_actions(
        self,
        direction: str,
        nb_actions: int,
    ) -> tuple[list[InstantaneousAction], dict[str, float]]:
        """Create increase or decrease actions for generators.

        Args:
            direction (str): 'increase' or 'decrease'
            nb_actions (int): number of actions + 1 to create between 0 and ramp

        Returns:
            tuple[list[InstantaneousAction], dict[str, float]]: list of generators actions and their costs
        """
        assert direction in cfg.DIRECTIONS
        actions_costs = {}
        pgen_actions = []
        pmin_slack = float(self.grid_params[cfg.GENERATORS][cfg.PMIN][self.slack_id])
        pmax_slack = float(self.grid_params[cfg.GENERATORS][cfg.PMAX][self.slack_id])

        for t in range(self.tactical_horizon):
            for id in range(self.nb_gens):
                pmin = float(self.grid_params[cfg.GENERATORS][cfg.PMIN][id])
                pmax = float(self.grid_params[cfg.GENERATORS][cfg.PMAX][id])
                if (
                    self.grid_params[cfg.GENERATORS][cfg.REDISPATCHABLE][id] == True
                    and self.grid_params[cfg.GENERATORS][cfg.SLACK][id] == False
                ):
                    connected_bus = int(self.grid_params[cfg.GENERATORS][cfg.GEN_BUS][id]) * int(
                        self.grid_params[cfg.GENERATORS][cfg.GEN_TO_SUBID][id]
                    )

                    if t == 0:
                        curr_state = float(self.initial_states[cfg.GEN_PROD][id])
                    else:
                        curr_state = self.pgen[id][t - 1]

                    if direction == cfg.INCREASE_ACTION:
                        ramp = self.grid_params[cfg.GENERATORS][cfg.MAX_RAMP_UP][id]
                    else:
                        ramp = self.grid_params[cfg.GENERATORS][cfg.MAX_RAMP_DOWN][id]

                    for i in np.linspace(0, ramp, nb_actions + 1):
                        if i == 0:
                            continue

                        pgen_actions.append(
                            InstantaneousAction(f"gen_{id}_{direction}_{i}_{t}")
                        )  # this action represents the increase or decrease of the setpoint of the generator by i MW at time t
                        action = pgen_actions[-1]
                        nb_lines_effects = 0

                        action.add_precondition(
                            Equals(self.curr_step, t),
                        )

                        action.add_precondition(
                            Equals(self.curr_step, t),
                        )
                        action.add_precondition(
                            Or([self.congestions[k][t] for k in range(self.nb_transmission_lines)]),
                        )

                        if direction == cfg.INCREASE_ACTION:
                            new_setpoint = curr_state + i if t == 0 else Plus(curr_state, i)
                            new_setpoint_slack = Minus(self.pgen[self.slack_id][t], i)
                        else:
                            new_setpoint = curr_state - i if t == 0 else Minus(curr_state, i)
                            new_setpoint_slack = Plus(self.pgen[self.slack_id][t], i)

                        action.add_precondition(
                            And(
                                GE(
                                    new_setpoint,
                                    pmin,
                                ),
                                LE(
                                    new_setpoint,
                                    pmax,
                                ),
                                GE(
                                    new_setpoint_slack,
                                    pmin_slack,
                                ),
                                LE(
                                    new_setpoint_slack,
                                    pmax_slack,
                                ),
                            )
                        )

                        actions_costs[action] = Times(
                            i, float(self.grid_params[cfg.GENERATORS][cfg.GEN_COST_PER_MW][id])
                        )

                        for t2 in range(t,self.tactical_horizon):
                            action.add_effect(self.pgen[id][t2], new_setpoint)

                            self.logger.debug(
                                f"creating line effect  {id} at time {t} "
                            )
                        for k in range(self.nb_transmission_lines):
                            if self.is_disconnected(t, k):
                                if self.ptdf.shape[0] != self.nb_transmission_lines:
                                    self.ptdf = np.insert(self.ptdf, k, np.zeros(self.ptdf.shape[1]), axis=0)
                                continue

                            diff_flows = (
                                self.ptdf[k][connected_bus]
                                * (new_setpoint - float(self.forecasted_states[t][cfg.GEN_PROD][id]))
                                if t == 0
                                else Times(
                                    self.ptdf[k][connected_bus],
                                    Minus(
                                        new_setpoint,
                                        float(self.forecasted_states[t][cfg.GEN_PROD][id]),
                                    ),
                                )
                            )

                            if t == 0:
                                if (
                                    abs(diff_flows)
                                    <= float(self.grid_params[cfg.TRANSMISSION_LINES][k][cfg.MAX_FLOW])
                                    * self.ptdf_threshold
                                ):
                                    if self.debug:
                                        self.logger.debug(
                                            f"Effect of action {action.name} on flow {k} at time {t} is negligible given a precision threshold of {self.ptdf_threshold*100}% of the max flow"
                                        )
                                    continue

                            if abs(self.ptdf[k][connected_bus]) >= self.ptdf_threshold:
                                nb_lines_effects += 1
                                action.add_increase_effect(
                                    self.flows[k][t],
                                    diff_flows,
                                )
                                action.add_effect(
                                    self.congestions[k][t],
                                    True,
                                    condition=Or(
                                        GE(
                                            self.flows[k][t] + diff_flows,
                                            float(self.grid_params[cfg.TRANSMISSION_LINES][k][cfg.MAX_FLOW]),
                                        ),
                                        LE(
                                            self.flows[k][t] + diff_flows,
                                            float(-self.grid_params[cfg.TRANSMISSION_LINES][k][cfg.MAX_FLOW]),
                                        ),
                                    ),
                                )
                                action.add_effect(
                                    self.congestions[k][t],
                                    False,
                                    condition=And(
                                        LT(
                                            self.flows[k][t] + diff_flows,
                                            float(self.grid_params[cfg.TRANSMISSION_LINES][k][cfg.MAX_FLOW]),
                                        ),
                                        GT(
                                            self.flows[k][t] + diff_flows,
                                            float(-self.grid_params[cfg.TRANSMISSION_LINES][k][cfg.MAX_FLOW]),
                                        ),
                                    ),
                                )

                        for t2 in range(t,self.tactical_horizon):
                            action.add_decrease_effect(
                                self.pgen[self.slack_id][t2],
                                new_setpoint - float(self.forecasted_states[t2][cfg.GEN_PROD][id]),
                            )

                        if nb_lines_effects == 0:
                            actions_costs.popitem()
                            pgen_actions.pop()
<<<<<<< HEAD
                            if self.debug:
                                self.logger.debug(f"Action {action.name} is useless and is removed")
=======
                            self.logger.debug(f"Action {action.name} is useless")
                        else:
                            action.add_effect(self.genMoved[id][t], True)
                            action.add_precondition(Not(self.genMoved[id][t]))
>>>>>>> 8e51c4a2

        return pgen_actions, actions_costs

    def create_sto_actions(
        self,
        direction: str,
        nb_actions: int,
    ) -> tuple[list[InstantaneousAction], dict[str, float]]:
        """Create actions for storages.

        WE ASSUME THAT THERE IS NO LOSS OF ENERGY IN THE STORAGE BETWEEN TWO TIME STEPS.

        Args:
            direction (str): 'increase' or 'decrease'
            nb_actions (int): number of actions + 1 to create between 0 and ramp (not really a ramp here, just the max charge or discharge of the storage)

        Returns:
            tuple[list[InstantaneousAction], dict[str, float]]: list of storages actions and their costs
        """
        assert direction in cfg.DIRECTIONS
        actions_costs = {}
        psto_actions = []

        pmin_slack = float(self.grid_params[cfg.GENERATORS][cfg.PMIN][self.slack_id])
        pmax_slack = float(self.grid_params[cfg.GENERATORS][cfg.PMAX][self.slack_id])

        ## detect first congestion and allow storage modification only in direction that is opposit to the congestion solving in time step before to help for preparation

        firstTimeOfCongestion = -1
        lineCongestedAtFirstCongestion = []
        storageNoCHargeBeforeCongestion = []
        storageNoDischargeBeforeCongestion = []
        for t in range(self.tactical_horizon):
            for k in range(self.nb_transmission_lines):
                if bool(self.forecasted_states[t][cfg.CONGESTED_STATUS][k]):
                    ## congestion detected in time step t on line k
                    firstTimeOfCongestion = t
                    lineCongestedAtFirstCongestion.append(k)
                    for id in range(self.nb_storages):
                        connected_bus = int(self.grid_params[cfg.STORAGES][cfg.STORAGE_BUS][id]) * int(
                            self.grid_params[cfg.STORAGES][cfg.STORAGE_TO_SUBID][id]
                        )
                        if self.ptdf[k][connected_bus] >0:
                            # do not allow storage id to charge before congestion, since solving congestion will need storage to charge
                            # unless soc is above 50% of max
                            storageNoCHargeBeforeCongestion.append(id)
                            self.logger.debug(f"storage {id} adding to no charge before congestion because of first congestion in time step {t} on line {k}")
                        else:
                            # do not allow storage id to discharge before congestion, since solving congestion will need sotrage to discharge
                            # unless soc is below 50% of max
                            storageNoDischargeBeforeCongestion.append(id)
                            self.logger.debug(f"storage {id} adding to no discharge before congestion because of first congestion in time step {t} on line {k}")
            if lineCongestedAtFirstCongestion and t>=0: break

        for t in range(self.tactical_horizon):
            for id in range(self.nb_storages):
                socmin = float(self.grid_params[cfg.STORAGES][cfg.EMIN][id])
                socmax = float(self.grid_params[cfg.STORAGES][cfg.EMAX][id])
                connected_bus = int(self.grid_params[cfg.STORAGES][cfg.STORAGE_BUS][id]) * int(
                    self.grid_params[cfg.STORAGES][cfg.STORAGE_TO_SUBID][id]
                )

                if t == 0:
                    curr_state = float(self.initial_states[cfg.STO_CHARGE][id])
                else:
                    curr_state = self.psto[id][t - 1]

                if direction == cfg.INCREASE_ACTION:
                    ramp = self.grid_params[cfg.STORAGES][cfg.STORAGE_MAX_P_ABSORB][id]
                    efficiency = self.grid_params[cfg.STORAGES][cfg.CHARGING_EFFICIENCY][id]
                else:
                    ramp = self.grid_params[cfg.STORAGES][cfg.STORAGE_MAX_P_PROD][id]
                    efficiency = self.grid_params[cfg.STORAGES][cfg.DISCHARGING_EFFICIENCY][id]

                # note that here the ramp is also in MW
                for i in np.linspace(0, ramp, nb_actions + 1):
                    if i == 0:
                        continue

                    psto_actions.append(
                        InstantaneousAction(f"sto_{id}_{direction}_{i}_{t}")
                    )  # this action represents the charge or discharge of the storage by i MW at time t
                    action = psto_actions[-1]
                    nb_lines_effects = 0
                    actions_costs[action] = i * float(self.grid_params[cfg.STORAGES][cfg.STORAGE_COST_PER_MW][id])

                    action.add_precondition(
                        Equals(self.curr_step, t),
                    )

                    if id in storageNoDischargeBeforeCongestion and direction=="decrease":
                        action.add_precondition(
                            Or(
                                GE(
                                    curr_state,
                                    socmax/2,
                                ),
                                GE(
                                    self.curr_step,
                                    int(firstTimeOfCongestion)
                                ),
                            )
                        )
                    if id in storageNoCHargeBeforeCongestion and direction=="increase":
                        action.add_precondition(
                            Or(
                                LE(
                                    curr_state,
                                    socmax/2,
                                    ),
                                GE(
                                    self.curr_step,
                                    int(firstTimeOfCongestion)
                                ),
                            )
                        )

                    if direction == cfg.INCREASE_ACTION:
                        new_soc = Plus(curr_state, efficiency * i * self.time_step / 60)
                        new_setpoint_slack = Plus(self.pgen[self.slack_id][t], i)
                    else:
                        new_soc = Minus(curr_state, i * self.time_step / (60 * efficiency))
                        new_setpoint_slack = Minus(self.pgen[self.slack_id][t], i)

                    action.add_precondition(
                        And(
                            GE(new_soc, socmin),
                            LE(new_soc, socmax),
                            GE(new_setpoint_slack, pmin_slack),
                            LE(new_setpoint_slack, pmax_slack),
                        )
                    )
                    action.add_effect(self.psto[id][t], new_soc)
                    for t2 in range(t+1,self.tactical_horizon):
                        action.add_effect(self.psto[id][t2], new_soc)

                    for k in range(self.nb_transmission_lines):
                        if self.is_disconnected(t, k):
                            if self.ptdf.shape[0] != self.nb_transmission_lines:
                                self.ptdf = np.insert(self.ptdf, k, np.zeros(self.ptdf.shape[1]), axis=0)
                            continue

                        if direction == cfg.INCREASE_ACTION:
                            diff_flows = -self.ptdf[k][connected_bus] * i
                        else:
                            diff_flows = self.ptdf[k][connected_bus] * i

                        if (
                            abs(diff_flows)
                            <= float(self.grid_params[cfg.TRANSMISSION_LINES][k][cfg.MAX_FLOW]) * self.ptdf_threshold
                        ):
                            if self.debug:
                                self.logger.debug(
                                    f"Effect of action {action.name} on flow {k} at time {t} is negligible given a precision threshold of {self.ptdf_threshold*100}% of the max flow"
                                )
                            continue

                        action.add_increase_effect(self.flows[k][t], diff_flows)
                        nb_lines_effects += 1
                        action.add_effect(
                            self.congestions[k][t],
                            True,
                            condition=Or(
                                GE(
                                    Plus(self.flows[k][t], diff_flows),
                                    float(self.grid_params[cfg.TRANSMISSION_LINES][k][cfg.MAX_FLOW]),
                                ),
                                LE(
                                    Plus(self.flows[k][t], diff_flows),
                                    float(-self.grid_params[cfg.TRANSMISSION_LINES][k][cfg.MAX_FLOW]),
                                ),
                            ),
                        )
                        action.add_effect(
                            self.congestions[k][t],
                            False,
                            condition=And(
                                LT(
                                    Plus(self.flows[k][t], diff_flows),
                                    float(self.grid_params[cfg.TRANSMISSION_LINES][k][cfg.MAX_FLOW]),
                                ),
                                GT(
                                    Plus(self.flows[k][t], diff_flows),
                                    float(-self.grid_params[cfg.TRANSMISSION_LINES][k][cfg.MAX_FLOW]),
                                ),
                            ),
                        )

<<<<<<< HEAD
                    if direction == cfg.INCREASE_ACTION:
                        action.add_decrease_effect(
                            self.pgen[self.slack_id][t],
                            -i,
                        )
                    else:
                        action.add_decrease_effect(
                            self.pgen[self.slack_id][t],
                            i,
                        )
=======
                    for t2 in range(t,self.tactical_horizon):
                        if direction == "increase":
                            action.add_decrease_effect(
                                self.pgen[self.slack_id][t2],
                                -i,
                            )
                        else:
                            action.add_decrease_effect(
                                self.pgen[self.slack_id][t2],
                                i,
                            )
>>>>>>> 8e51c4a2

                    if nb_lines_effects == 0:
                        actions_costs.popitem()
                        psto_actions.pop()
<<<<<<< HEAD
                        if self.debug:
                            self.logger.debug(f"Action {action.name} is useless and is removed")
=======
                        self.logger.debug(f"Action {action.name} is useless")
                    else:
                        action.add_effect(self.storMoved[id][t], True)
                        action.add_precondition(Not(self.storMoved[id][t]))
>>>>>>> 8e51c4a2

        return psto_actions, actions_costs

    def update_max_flows(self):
        """Update max flows of the transmission lines according to the forecasted flows."""
        for k in range(self.nb_transmission_lines):
            max_flow = self.grid_params[cfg.TRANSMISSION_LINES][k][cfg.MAX_FLOW]
            for t in range(self.tactical_horizon):
                forecasted_flow = self.forecasted_states[t][cfg.FLOWS][k]
                if not bool(self.forecasted_states[t][cfg.CONGESTED_STATUS][k]) and forecasted_flow > max_flow:
                    self.grid_params[cfg.TRANSMISSION_LINES][k][cfg.MAX_FLOW] = max(forecasted_flow, max_flow)
                    self.logger.warning(
                        f"Max flow updated for line: {k} from value {max_flow} to new value {forecasted_flow}"
                    )

    def create_actions(self, nb_gen_actions: int = 1, nb_sto_actions: int = 1):
        """Create actions for the problem.

        Args:
            nb_gen_actions (int): number of actions to create between 0 and ramp for generators in each direction, so 2*(nb_gen_actions+1) actions are created
            nb_sto_actions (int): number of actions to create between 0 and ramp for storages in each direction, so 2*(nb_sto_actions+1) actions are created
        """
        self.update_max_flows()

        gen_increase_actions, gen_increase_actions_costs = self.create_gen_actions(
            cfg.INCREASE_ACTION,
            nb_gen_actions,
        )
        gen_decrease_actions, gen_decrease_actions_costs = self.create_gen_actions(
            cfg.DECREASE_ACTION,
            nb_gen_actions,
        )

        sto_increase_actions, sto_increase_actions_costs = self.create_sto_actions(
            cfg.INCREASE_ACTION,
            nb_sto_actions,
        )
        sto_decrease_actions, sto_decrease_actions_costs = self.create_sto_actions(
            cfg.DECREASE_ACTION,
            nb_sto_actions,
        )

        self.pgen_actions = gen_increase_actions + gen_decrease_actions
        self.psto_actions = sto_increase_actions + sto_decrease_actions

        self.advance_step_action, advance_step_cost = self.create_advance_step_action()

        self.actions_costs = {
            **gen_increase_actions_costs,
            **gen_decrease_actions_costs,
            **sto_increase_actions_costs,
            **sto_decrease_actions_costs,
            **advance_step_cost,
        }

    def create_problem(self):
        """Create the problem to solve."""
        problem = Problem(f"GridStability_{self.id}")

        # add fluents
        for id in range(self.nb_gens):
            for t in range(self.tactical_horizon):
                problem.add_fluent(self.pgen[id][t])

        for id in range(self.nb_storages):
            for t in range(self.tactical_horizon):
                problem.add_fluent(self.psto[id][t])

        for k in range(self.nb_transmission_lines):
            for t in range(self.tactical_horizon):
                problem.add_fluent(self.congestions[k][t])
                problem.add_fluent(self.flows[k][t])

        problem.add_fluent(self.curr_step)

        for id in range(self.nb_gens):
            for t in range(self.tactical_horizon):
                problem.add_fluent(self.genMoved[id][t])

        for id in range(self.nb_storages):
            for t in range(self.tactical_horizon):
                problem.add_fluent(self.storMoved[id][t])

        # add actions
        problem.add_actions(self.pgen_actions)
        problem.add_actions(self.psto_actions)
        problem.add_action(self.advance_step_action)

        # add initial states
        for id in range(self.nb_gens):
            for t in range(self.tactical_horizon):
                problem.set_initial_value(
                    self.pgen[id][t],
                    float(self.forecasted_states[t][cfg.GEN_PROD][id]),
                )

        for id in range(self.nb_storages):
            for t in range(self.tactical_horizon):
                problem.set_initial_value(
                    self.psto[id][t],
                    float(self.forecasted_states[t][cfg.STO_CHARGE][id]),
                )

        for k in range(self.nb_transmission_lines):
            for t in range(self.tactical_horizon):
                problem.set_initial_value(
                    self.congestions[k][t],
                    bool(self.forecasted_states[t][cfg.CONGESTED_STATUS][k]),
                )
                problem.set_initial_value(
                    self.flows[k][t],
                    float(
                        round(
                            self.forecasted_states[t][cfg.FLOWS][k],
                            self.nb_digits,
                        )
                    ),
                )

        problem.set_initial_value(self.curr_step, 0)

        for id in range(self.nb_storages):
            for t in range(self.tactical_horizon):
                problem.set_initial_value(self.storMoved[id][t],False)

        for id in range(self.nb_gens):
            for t in range(self.tactical_horizon):
                problem.set_initial_value(self.genMoved[id][t],False)

        # add quality metrics for optimization + goal
        self.quality_metric = up.model.metrics.MinimizeActionCosts(self.actions_costs)
        problem.add_quality_metric(self.quality_metric)

        goal_1 = [
            Iff(self.congestions[k][t], False)
            for k in range(self.nb_transmission_lines)
            for t in range(self.tactical_horizon)
        ]  # is it too restrictive? Maybe to update

        goal_2 = [Equals(self.curr_step, self.tactical_horizon)]

        goals = goal_1 + goal_2

        problem.add_goal(And(goals))

        self.problem = problem

    def save_problem(self):
        """Save the problem in .upp and .pddl formats in a log directory."""
        try:
            upp_file = "problem_" + str(self.id) + cfg.UPP_SUFFIX
            pddl_file = "problem_" + str(self.id) + cfg.PDDL_SUFFIX
            pddl_domain_file = "problem_domain_" + str(self.id) + cfg.PDDL_SUFFIX

            # upp problem, "upp" stands for unified planning problem
            with open(pjoin(self.log_dir, upp_file), "w") as f:
                f.write(
                    f"number of fluents: {compute_size_array(self.pgen) + compute_size_array(self.psto)+ compute_size_array(self.congestions) + compute_size_array(self.flows) + 1}\n"
                )
                f.write(f"number of actions: {len(self.pgen_actions) + len(self.psto_actions) + 1}\n")
                f.write(self.problem.__str__())
            f.close()

            # pddl problem
            pddl_writer = up.io.PDDLWriter(self.problem, True, True)
            pddl_writer.write_problem(pjoin(self.log_dir, pddl_file))
            pddl_writer.write_domain(pjoin(self.log_dir, pddl_domain_file))
        except Exception as e:
            raise Exception(f"Error while saving problem: {e}")

    def solve(self) -> list[InstantaneousAction]:
        """Solve the problem.

        Returns:
            list[InstantaneousAction]: list of actions of the plan
        """
        with OneshotPlanner(
            name=self.solver,
            problem_kind=self.problem.kind,
            optimality_guarantee=PlanGenerationResultStatus.SOLVED_OPTIMALLY,
        ) as planner:
            output = planner.solve(self.problem)
            plan = output.plan
            if plan is None:
                self.logger.warning("No plan found!")
                if self.debug:
                    self.logger.debug(output)
                return []
            else:
                self.logger.info(f"Status: {output.status}")
                self.logger.info(f"{plan}")
                if self.debug and len(plan.actions) > 0:
                    self.logger.debug("Simulating plan...")
                    with SequentialSimulator(problem=self.problem) as simulator:
                        initial_state = simulator.get_initial_state()
                        minimize_cost_value = evaluate_quality_metric_in_initial_state(simulator, self.quality_metric)
                        states = [initial_state]
                        for act in plan.actions:
                            self.logger.debug(f"\taction: {act}")
                            new_state = simulator.apply(states[-1], act)
                            states.append(new_state)
                            self.logger.debug(
                                f"\tgens new value: {[[float(new_state.get_value(self.pgen_exp[g][t]).constant_value()) for g in range(self.nb_gens)] for t in range(self.tactical_horizon)]}"
                            )
                            self.logger.debug(
                                f"\tstorages new value: {[[float(new_state.get_value(self.psto_exp[s][t]).constant_value()) for s in range(self.nb_storages)] for t in range(self.tactical_horizon)]}"
                            )
                            self.logger.debug(
                                f"\tflows new value: {[[float(new_state.get_value(self.flows_exp[k][t]).constant_value()) for k in range(self.nb_transmission_lines)] for t in range(self.tactical_horizon)]}"
                            )
                            self.logger.debug(
                                f"\tcongestions new value: {[[new_state.get_value(self.congestions_exp[k][t]) for k in range(self.nb_transmission_lines)] for t in range(self.tactical_horizon)]}"
                            )
                            self.logger.debug(
                                f"\tgen slack new value: {[float(new_state.get_value(self.pgen_exp[self.slack_id][t]).constant_value()) for t in range(self.tactical_horizon)]}"
                            )
                            self.logger.debug(
                                f"\tcurrent step new value: {float(new_state.get_value(self.curr_step_exp).constant_value())}"
                            )
                            minimize_cost_value = evaluate_quality_metric(
                                simulator,
                                self.quality_metric,
                                minimize_cost_value,
                                initial_state,
                                act.action,
                                act.actual_parameters,
                                new_state,
                            )
                            self.logger.debug(f"\tcost: {float(minimize_cost_value)}\n")
                return plan.actions<|MERGE_RESOLUTION|>--- conflicted
+++ resolved
@@ -115,21 +115,20 @@
 
         self.curr_step_exp = FluentExp(self.curr_step)  # curr_step_exp allows to simulate the plan
 
-        self.genMoved = np.array(
-            [
-                [Fluent(f"bgen_{gen_id}_{t}", BoolType()) for t in range(self.tactical_horizon)]
+        self.gen_moved = np.array(
+            [
+                [Fluent(f"moved_gen_{gen_id}_{t}", BoolType()) for t in range(self.tactical_horizon)]
                 for gen_id in range(self.nb_gens)
             ]
-        )          # #TODO LB test
-
-        self.storMoved = np.array(
-            [
-                [Fluent(f"bstor_{sto_id}_{t}", BoolType()) for t in range(self.tactical_horizon)]
+        )  # gen_moved is a boolean that indicates if the generator has been moved or not
+
+        self.sto_moved = np.array(
+            [
+                [Fluent(f"moved_sto_{sto_id}_{t}", BoolType()) for t in range(self.tactical_horizon)]
                 for sto_id in range(self.nb_storages)
-                ]
-        )          # #TODO LB test
-
-# pgen is the setpoint of the generator in MW
+            ]
+        )  # sto_moved is a boolean that indicates if the storage has been moved or not
+
     def is_disconnected(self, t: int, k: int) -> bool:
         """Check if a line k is disconnected at time t.
 
@@ -258,12 +257,10 @@
                             i, float(self.grid_params[cfg.GENERATORS][cfg.GEN_COST_PER_MW][id])
                         )
 
-                        for t2 in range(t,self.tactical_horizon):
+                        for t2 in range(t, self.tactical_horizon):
                             action.add_effect(self.pgen[id][t2], new_setpoint)
 
-                            self.logger.debug(
-                                f"creating line effect  {id} at time {t} "
-                            )
+                            self.logger.debug(f"creating line effect  {id} at time {t} ")
                         for k in range(self.nb_transmission_lines):
                             if self.is_disconnected(t, k):
                                 if self.ptdf.shape[0] != self.nb_transmission_lines:
@@ -330,7 +327,7 @@
                                     ),
                                 )
 
-                        for t2 in range(t,self.tactical_horizon):
+                        for t2 in range(t, self.tactical_horizon):
                             action.add_decrease_effect(
                                 self.pgen[self.slack_id][t2],
                                 new_setpoint - float(self.forecasted_states[t2][cfg.GEN_PROD][id]),
@@ -339,15 +336,11 @@
                         if nb_lines_effects == 0:
                             actions_costs.popitem()
                             pgen_actions.pop()
-<<<<<<< HEAD
                             if self.debug:
                                 self.logger.debug(f"Action {action.name} is useless and is removed")
-=======
-                            self.logger.debug(f"Action {action.name} is useless")
                         else:
-                            action.add_effect(self.genMoved[id][t], True)
-                            action.add_precondition(Not(self.genMoved[id][t]))
->>>>>>> 8e51c4a2
+                            action.add_effect(self.gen_moved[id][t], True)
+                            action.add_precondition(Not(self.gen_moved[id][t]))
 
         return pgen_actions, actions_costs
 
@@ -390,17 +383,22 @@
                         connected_bus = int(self.grid_params[cfg.STORAGES][cfg.STORAGE_BUS][id]) * int(
                             self.grid_params[cfg.STORAGES][cfg.STORAGE_TO_SUBID][id]
                         )
-                        if self.ptdf[k][connected_bus] >0:
+                        if self.ptdf[k][connected_bus] > 0:
                             # do not allow storage id to charge before congestion, since solving congestion will need storage to charge
                             # unless soc is above 50% of max
                             storageNoCHargeBeforeCongestion.append(id)
-                            self.logger.debug(f"storage {id} adding to no charge before congestion because of first congestion in time step {t} on line {k}")
+                            self.logger.debug(
+                                f"storage {id} adding to no charge before congestion because of first congestion in time step {t} on line {k}"
+                            )
                         else:
                             # do not allow storage id to discharge before congestion, since solving congestion will need sotrage to discharge
                             # unless soc is below 50% of max
                             storageNoDischargeBeforeCongestion.append(id)
-                            self.logger.debug(f"storage {id} adding to no discharge before congestion because of first congestion in time step {t} on line {k}")
-            if lineCongestedAtFirstCongestion and t>=0: break
+                            self.logger.debug(
+                                f"storage {id} adding to no discharge before congestion because of first congestion in time step {t} on line {k}"
+                            )
+            if lineCongestedAtFirstCongestion and t >= 0:
+                break
 
         for t in range(self.tactical_horizon):
             for id in range(self.nb_storages):
@@ -438,30 +436,24 @@
                         Equals(self.curr_step, t),
                     )
 
-                    if id in storageNoDischargeBeforeCongestion and direction=="decrease":
+                    if id in storageNoDischargeBeforeCongestion and direction == "decrease":
                         action.add_precondition(
                             Or(
                                 GE(
                                     curr_state,
-                                    socmax/2,
-                                ),
-                                GE(
-                                    self.curr_step,
-                                    int(firstTimeOfCongestion)
-                                ),
-                            )
-                        )
-                    if id in storageNoCHargeBeforeCongestion and direction=="increase":
+                                    socmax / 2,
+                                ),
+                                GE(self.curr_step, int(firstTimeOfCongestion)),
+                            )
+                        )
+                    if id in storageNoCHargeBeforeCongestion and direction == "increase":
                         action.add_precondition(
                             Or(
                                 LE(
                                     curr_state,
-                                    socmax/2,
-                                    ),
-                                GE(
-                                    self.curr_step,
-                                    int(firstTimeOfCongestion)
-                                ),
+                                    socmax / 2,
+                                ),
+                                GE(self.curr_step, int(firstTimeOfCongestion)),
                             )
                         )
 
@@ -481,7 +473,7 @@
                         )
                     )
                     action.add_effect(self.psto[id][t], new_soc)
-                    for t2 in range(t+1,self.tactical_horizon):
+                    for t2 in range(t + 1, self.tactical_horizon):
                         action.add_effect(self.psto[id][t2], new_soc)
 
                     for k in range(self.nb_transmission_lines):
@@ -536,7 +528,6 @@
                             ),
                         )
 
-<<<<<<< HEAD
                     if direction == cfg.INCREASE_ACTION:
                         action.add_decrease_effect(
                             self.pgen[self.slack_id][t],
@@ -547,32 +538,15 @@
                             self.pgen[self.slack_id][t],
                             i,
                         )
-=======
-                    for t2 in range(t,self.tactical_horizon):
-                        if direction == "increase":
-                            action.add_decrease_effect(
-                                self.pgen[self.slack_id][t2],
-                                -i,
-                            )
-                        else:
-                            action.add_decrease_effect(
-                                self.pgen[self.slack_id][t2],
-                                i,
-                            )
->>>>>>> 8e51c4a2
 
                     if nb_lines_effects == 0:
                         actions_costs.popitem()
                         psto_actions.pop()
-<<<<<<< HEAD
                         if self.debug:
                             self.logger.debug(f"Action {action.name} is useless and is removed")
-=======
-                        self.logger.debug(f"Action {action.name} is useless")
                     else:
-                        action.add_effect(self.storMoved[id][t], True)
-                        action.add_precondition(Not(self.storMoved[id][t]))
->>>>>>> 8e51c4a2
+                        action.add_effect(self.sto_moved[id][t], True)
+                        action.add_precondition(Not(self.sto_moved[id][t]))
 
         return psto_actions, actions_costs
 
@@ -650,11 +624,11 @@
 
         for id in range(self.nb_gens):
             for t in range(self.tactical_horizon):
-                problem.add_fluent(self.genMoved[id][t])
+                problem.add_fluent(self.gen_moved[id][t])
 
         for id in range(self.nb_storages):
             for t in range(self.tactical_horizon):
-                problem.add_fluent(self.storMoved[id][t])
+                problem.add_fluent(self.sto_moved[id][t])
 
         # add actions
         problem.add_actions(self.pgen_actions)
@@ -696,11 +670,11 @@
 
         for id in range(self.nb_storages):
             for t in range(self.tactical_horizon):
-                problem.set_initial_value(self.storMoved[id][t],False)
+                problem.set_initial_value(self.sto_moved[id][t], False)
 
         for id in range(self.nb_gens):
             for t in range(self.tactical_horizon):
-                problem.set_initial_value(self.genMoved[id][t],False)
+                problem.set_initial_value(self.gen_moved[id][t], False)
 
         # add quality metrics for optimization + goal
         self.quality_metric = up.model.metrics.MinimizeActionCosts(self.actions_costs)
@@ -730,7 +704,7 @@
             # upp problem, "upp" stands for unified planning problem
             with open(pjoin(self.log_dir, upp_file), "w") as f:
                 f.write(
-                    f"number of fluents: {compute_size_array(self.pgen) + compute_size_array(self.psto)+ compute_size_array(self.congestions) + compute_size_array(self.flows) + 1}\n"
+                    f"number of fluents: {compute_size_array(self.pgen) + compute_size_array(self.psto)+ compute_size_array(self.congestions) + compute_size_array(self.flows) + compute_size_array(self.sto_moved) + compute_size_array(self.gen_moved) + 1}\n"
                 )
                 f.write(f"number of actions: {len(self.pgen_actions) + len(self.psto_actions) + 1}\n")
                 f.write(self.problem.__str__())
