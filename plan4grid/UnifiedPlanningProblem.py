--- conflicted
+++ resolved
@@ -11,7 +11,7 @@
 from unified_planning.shortcuts import *
 
 import plan4grid.config as cfg
-from plan4grid.utils import compute_size_array, setup_logger, _abs
+from plan4grid.utils import compute_size_array, setup_logger
 
 
 class UnifiedPlanningProblem:
@@ -176,7 +176,6 @@
             for id in range(self.nb_gens):
                 pmin = float(self.grid_params[cfg.GENERATORS][cfg.PMIN][id])
                 pmax = float(self.grid_params[cfg.GENERATORS][cfg.PMAX][id])
-
                 if (
                     self.grid_params[cfg.GENERATORS][cfg.REDISPATCHABLE][id] == True
                     and self.grid_params[cfg.GENERATORS][cfg.SLACK][id] == False
@@ -198,6 +197,7 @@
                     for i in np.linspace(0, ramp, nb_actions + 1):
                         if i == 0:
                             continue
+
                         pgen_actions.append(
                             InstantaneousAction(f"gen_{id}_{direction}_{i}_{t}")
                         )  # this action represents the increase or decrease of the setpoint of the generator by i MW at time t
@@ -227,28 +227,12 @@
                         )
 
                         if direction == "increase":
-<<<<<<< HEAD
                             new_setpoint = curr_state + i if t == 0 else Plus(curr_state, i)
+                            new_setpoint_slack = Minus(self.pgen[self.slack_id][t], i)
                         else:
                             new_setpoint = curr_state - i if t == 0 else Minus(curr_state, i)
-
-                        actions_costs[action] = Times(
-                            _abs(
-                                Minus(
-                                    new_setpoint,
-                                    float(self.forecasted_states[t][cfg.GEN_PROD][id]),
-                                )
-                            ),
-                            float(self.grid_params[cfg.GENERATORS][cfg.GEN_COST_PER_MW][id]),
-                        )
-=======
-                            new_setpoint =  curr_state + i if t==0 else Plus(curr_state, i)
-                            new_setpoint_slack = Minus(self.pgen[self.slack_id][t], i)
-                        else:
-                            new_setpoint = curr_state - i if t==0 else Minus(curr_state, i)
                             new_setpoint_slack = Plus(self.pgen[self.slack_id][t], i)
 
-                            ## Precondition to avoid being below pmin or above Pmax for slack and current generator
                         action.add_precondition(
                             And(
                                 GE(
@@ -270,18 +254,19 @@
                             )
                         )
 
-                        actions_costs[action] =Times(i,float(
-                            self.grid_params[cfg.GENERATORS][cfg.GEN_COST_PER_MW][id]
-                        ))
->>>>>>> 943b3bf6
+                        actions_costs[action] = Times(
+                            i, float(self.grid_params[cfg.GENERATORS][cfg.GEN_COST_PER_MW][id])
+                        )
 
                         action.add_effect(self.pgen[id][t], new_setpoint)
+
                         for k in range(self.nb_transmission_lines):
                             if self.check_maintenance(t, k):
                                 pgen_actions.pop()
                                 actions_costs.popitem()
                                 self.logger.debug(f"Action {action.name} is useless because line {k} is in maintenance")
                                 continue
+
                             diff_flows = (
                                 self.ptdf[k][connected_bus]
                                 * (new_setpoint - float(self.forecasted_states[t][cfg.GEN_PROD][id]))
@@ -294,6 +279,7 @@
                                     ),
                                 )
                             )
+
                             if t == 0:
                                 if (
                                     abs(diff_flows)
@@ -305,39 +291,7 @@
                                     )
                                     continue
 
-<<<<<<< HEAD
-                            action.add_increase_effect(
-                                self.flows[k][t],
-                                diff_flows,
-                            )
-                            nb_lines_effects += 1
-                            action.add_effect(
-                                self.congestions[k][t],
-                                True,
-                                condition=Or(
-                                    GE(
-                                        self.flows[k][t] + diff_flows,
-                                        float(self.grid_params[cfg.TRANSMISSION_LINES][k][cfg.MAX_FLOW]),
-                                    ),
-                                    LE(
-                                        self.flows[k][t] + diff_flows,
-                                        float(-self.grid_params[cfg.TRANSMISSION_LINES][k][cfg.MAX_FLOW]),
-                                    ),
-                                ),
-                            )
-                            action.add_effect(
-                                self.congestions[k][t],
-                                False,
-                                condition=And(
-                                    LT(
-                                        self.flows[k][t] + diff_flows,
-                                        float(self.grid_params[cfg.TRANSMISSION_LINES][k][cfg.MAX_FLOW]),
-                                    ),
-                                    GT(
-                                        self.flows[k][t] + diff_flows,
-                                        float(-self.grid_params[cfg.TRANSMISSION_LINES][k][cfg.MAX_FLOW]),
-=======
-                            if self.ptdf[k][connected_bus]>=0.05:
+                            if self.ptdf[k][connected_bus] >= self.ptdf_threshold:
                                 nb_lines_effects += 1
                                 action.add_increase_effect(
                                     self.flows[k][t],
@@ -349,19 +303,11 @@
                                     condition=Or(
                                         GE(
                                             self.flows[k][t] + diff_flows,
-                                            float(
-                                                self.grid_params[cfg.TRANSMISSION_LINES][k][
-                                                    cfg.MAX_FLOW
-                                                ]
-                                            ),
+                                            float(self.grid_params[cfg.TRANSMISSION_LINES][k][cfg.MAX_FLOW]),
                                         ),
                                         LE(
                                             self.flows[k][t] + diff_flows,
-                                            float(
-                                                -self.grid_params[cfg.TRANSMISSION_LINES][
-                                                    k
-                                                ][cfg.MAX_FLOW]
-                                            ),
+                                            float(-self.grid_params[cfg.TRANSMISSION_LINES][k][cfg.MAX_FLOW]),
                                         ),
                                     ),
                                 )
@@ -371,31 +317,25 @@
                                     condition=And(
                                         LT(
                                             self.flows[k][t] + diff_flows,
-                                            float(
-                                                self.grid_params[cfg.TRANSMISSION_LINES][k][
-                                                    cfg.MAX_FLOW
-                                                ]
-                                            ),
+                                            float(self.grid_params[cfg.TRANSMISSION_LINES][k][cfg.MAX_FLOW]),
                                         ),
                                         GT(
                                             self.flows[k][t] + diff_flows,
-                                            float(
-                                                -self.grid_params[cfg.TRANSMISSION_LINES][
-                                                    k
-                                                ][cfg.MAX_FLOW]
-                                            ),
+                                            float(-self.grid_params[cfg.TRANSMISSION_LINES][k][cfg.MAX_FLOW]),
                                         ),
->>>>>>> 943b3bf6
                                     ),
                                 )
+
                         action.add_decrease_effect(
                             self.pgen[self.slack_id][t],
                             new_setpoint - float(self.forecasted_states[t][cfg.GEN_PROD][id]),
                         )
+
                         if nb_lines_effects == 0:
                             actions_costs.popitem()
                             pgen_actions.pop()
                             self.logger.debug(f"Action {action.name} is useless")
+
         return pgen_actions, actions_costs
 
     def create_sto_actions(
@@ -421,20 +361,13 @@
         pmin_slack = float(self.grid_params[cfg.GENERATORS][cfg.PMIN][self.slack_id])
         pmax_slack = float(self.grid_params[cfg.GENERATORS][cfg.PMAX][self.slack_id])
 
-
         for t in range(self.tactical_horizon):
             for id in range(self.nb_storages):
-<<<<<<< HEAD
+                socmin = float(self.grid_params[cfg.STORAGES][cfg.EMIN][id])
+                socmax = float(self.grid_params[cfg.STORAGES][cfg.EMAX][id])
                 connected_bus = int(self.grid_params[cfg.STORAGES][cfg.STORAGE_BUS][id]) * int(
                     self.grid_params[cfg.STORAGES][cfg.STORAGE_TO_SUBID][id]
                 )
-=======
-                socmin = float(self.grid_params[cfg.STORAGES][cfg.EMIN][id])
-                socmax = float(self.grid_params[cfg.STORAGES][cfg.EMAX][id])
-                connected_bus = int(
-                    self.grid_params[cfg.STORAGES][cfg.STORAGE_BUS][id]
-                ) * int(self.grid_params[cfg.STORAGES][cfg.STORAGE_TO_SUBID][id])
->>>>>>> 943b3bf6
 
                 if t == 0:
                     curr_state = float(self.initial_states[cfg.STO_CHARGE][id])
@@ -452,12 +385,14 @@
                 for i in np.linspace(0, ramp, nb_actions + 1):
                     if i == 0:
                         continue
+
                     psto_actions.append(
                         InstantaneousAction(f"sto_{id}_{direction}_{i}_{t}")
                     )  # this action represents the charge or discharge of the storage by i MW at time t
                     action = psto_actions[-1]
                     nb_lines_effects = 0
                     actions_costs[action] = i * float(self.grid_params[cfg.STORAGES][cfg.STORAGE_COST_PER_MW][id])
+
                     action.add_precondition(
                         Equals(self.curr_step, t),
                     )
@@ -473,52 +408,36 @@
                             ),
                         )
                     )
+
                     if direction == "increase":
-                        new_soc = Plus(curr_state, efficiency*i * self.time_step / 60)
-                        new_setpoint_slack = Plus(self.pgen[self.slack_id][t],i)
+                        new_soc = Plus(curr_state, efficiency * i * self.time_step / 60)
+                        new_setpoint_slack = Plus(self.pgen[self.slack_id][t], i)
                     else:
-<<<<<<< HEAD
-                        new_soc = Minus(curr_state, i * self.time_step / 60 * efficiency)
+                        new_soc = Minus(curr_state, i * self.time_step / (60 * efficiency))
+                        new_setpoint_slack = Minus(self.pgen[self.slack_id][t], i)
+
+                    action.add_precondition(
+                        And(
+                            GE(new_soc, socmin),
+                            LE(new_soc, socmax),
+                            GE(new_setpoint_slack, pmin_slack),
+                            LE(new_setpoint_slack, pmax_slack),
+                        )
+                    )
                     action.add_effect(self.psto[id][t], new_soc)
+
                     for k in range(self.nb_transmission_lines):
                         if self.check_maintenance(t, k):
                             psto_actions.pop()
                             actions_costs.popitem()
                             self.logger.debug(f"Action {action.name} is useless because line {k} is in maintenance")
                             continue
-=======
-                        new_soc = Minus(curr_state, i * self.time_step / (60 * efficiency))
-                        new_setpoint_slack = Minus(self.pgen[self.slack_id][t],i)
-
-                        ## Precondition to avoid being below pmin or above Pmax for slack and current generator
-                    action.add_precondition(
-                        And(
-                            GE(
-                                new_soc,
-                                socmin
-                            ),
-                            LE(
-                                new_soc,
-                                socmax
-                            ),
-                            GE(
-                                new_setpoint_slack,
-                                pmin_slack
-                            ),
-                            LE(
-                                new_setpoint_slack,
-                                pmax_slack
-                            ),
-                        )
-                    )
-
-                    action.add_effect(self.psto[id][t], new_soc)
-                    for k in range(self.nb_transmission_lines):
->>>>>>> 943b3bf6
+
                         if direction == "increase":
                             diff_flows = -self.ptdf[k][connected_bus] * i
                         else:
                             diff_flows = self.ptdf[k][connected_bus] * i
+
                         if (
                             abs(diff_flows)
                             <= float(self.grid_params[cfg.TRANSMISSION_LINES][k][cfg.MAX_FLOW]) * self.ptdf_threshold
@@ -527,6 +446,7 @@
                                 f"Effect of action {action.name} on flow {k} at time {t} is negligible given a precision threshold of {self.ptdf_threshold*100}% of the max flow"
                             )
                             continue
+
                         action.add_increase_effect(self.flows[k][t], diff_flows)
                         nb_lines_effects += 1
                         action.add_effect(
@@ -557,6 +477,7 @@
                                 ),
                             ),
                         )
+
                     if direction == "increase":
                         action.add_decrease_effect(
                             self.pgen[self.slack_id][t],
@@ -567,10 +488,12 @@
                             self.pgen[self.slack_id][t],
                             i,
                         )
+
                     if nb_lines_effects == 0:
                         actions_costs.popitem()
                         psto_actions.pop()
                         self.logger.debug(f"Action {action.name} is useless")
+
         return psto_actions, actions_costs
 
     def update_max_flows(self):
