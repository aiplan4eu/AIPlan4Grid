import os
from os.path import join as pjoin

import numpy as np
import unified_planning as up
from unified_planning.engines import PlanGenerationResultStatus
from unified_planning.engines.sequential_simulator import (
    evaluate_quality_metric,
    evaluate_quality_metric_in_initial_state,
)
from unified_planning.shortcuts import *

import config as cfg
from utils import compute_size_array, setup_logger
from grid2op.Observation import baseObservation


class UnifiedPlanningProblem:
    def __init__(
        self,
        operational_horizon: int,
        discretization: int,
        ptdf: list[list],
        grid_params: dict,
        initial_states: dict,
        forecasted_states: dict,
        solver: str,
        obs: baseObservation,
        problem_id: int,
    ):
        get_environment().credits_stream = None

        self.operational_horizon = operational_horizon
        self.discretization = discretization
        self.ptdf = ptdf
        self.grid_params = grid_params
        self.nb_gens = len(grid_params[cfg.GENERATORS][cfg.PMAX])
        self.nb_storages = len(grid_params[cfg.STORAGES][cfg.EMAX])
        self.initial_states = initial_states
        self.forecasted_states = forecasted_states
        self.nb_transmission_lines = len(grid_params[cfg.TRANSMISSION_LINES])
        self.slack_gens = np.where(grid_params[cfg.GENERATORS][cfg.SLACK] == True)[0]
        self.solver = solver
        self.obs= obs
        self.id = problem_id

        self.float_precision = 6

        self.log_dir = pjoin(cfg.LOG_DIR, f"problem_{self.id}")

        os.makedirs(self.log_dir, exist_ok=True)

        self.logger = setup_logger(
            f"{__name__}_{self.id}",
            self.log_dir,
        )

        self.logger.debug(f' initial_states: {initial_states}')
        self.logger.debug(f' forecasted_states: {forecasted_states}')

        self.create_fluents()
        self.create_actions()
        self.create_problem()

    def create_fluents(self):
        # Creating problem 'variables' so called fluents in PDDL
        self.pgen = np.array(
            [
                [
                    Fluent(f"pgen_{gen_id}_{t}", RealType())
                    for t in range(self.operational_horizon)
                ]
                for gen_id in range(self.nb_gens)
            ]
        )

        self.pgen_exp = np.array(
            [
                [
                    FluentExp(self.pgen[gen_id][t])
                    for t in range(self.operational_horizon)
                ]
                for gen_id in range(self.nb_gens)
            ]
        )

        self.pstor = np.array(
            [
                [
                    Fluent(f"pstor_{stor_id}_{t}", RealType())
                    for t in range(self.operational_horizon)
                ]
                for stor_id in range(self.nb_storages)
            ]
        )

        self.pstor_exp = np.array(
            [
                [
                    FluentExp(self.pgen[stor_id][t])
                    for t in range(self.operational_horizon)
                ]
                for stor_id in range(self.nb_storages)
            ]
        )

        self.congestions = np.array(
            [
                [
                    Fluent(f"congestion_{k}_{t}", BoolType())
                    for t in range(self.operational_horizon)
                ]
                for k in range(self.nb_transmission_lines)
            ]
        )

        self.congestions_exp = np.array(
            [
                [
                    FluentExp(self.congestions[k][t])
                    for t in range(self.operational_horizon)
                ]
                for k in range(self.nb_transmission_lines)
            ]
        )

        self.flows = np.array(
            [
                [
                    Fluent(f"flow_{k}_{t}", RealType())
                    for t in range(self.operational_horizon)
                ]
                for k in range(self.nb_transmission_lines)
            ]
        )

        self.flows_exp = np.array(
            [
                [FluentExp(self.flows[k][t]) for t in range(self.operational_horizon)]
                for k in range(self.nb_transmission_lines)
            ]
        )

    def create_gen_actions(self) -> dict:
        actions_costs = {}

        # Creating actions
        self.pgen_actions = []

        # for horizon 0
        for gen_id in range(self.nb_gens):
            if (
                self.grid_params[cfg.GENERATORS][cfg.REDISPATCHABLE][gen_id] == True
                and self.grid_params[cfg.GENERATORS][cfg.SLACK][gen_id] == False
            ):
                pmax = int(self.grid_params[cfg.GENERATORS][cfg.PMAX][gen_id])
                pmin = int(self.grid_params[cfg.GENERATORS][cfg.PMIN][gen_id])

                for i in range(pmin, pmax + 1, self.discretization):
                    if not (
                        float(self.initial_states[cfg.GENERATORS][gen_id])
                        >= i - self.grid_params[cfg.GENERATORS][cfg.MAX_RAMP_UP][gen_id]
                        and float(self.initial_states[cfg.GENERATORS][gen_id])
                        <= i
                        + self.grid_params[cfg.GENERATORS][cfg.MAX_RAMP_DOWN][gen_id]
                    ):
                        continue
                    self.pgen_actions.append(
                        InstantaneousAction(f"gen_target_{gen_id}_{0}_{i}")
                    )
                    action = self.pgen_actions[-1]
                    actions_costs[action] = float(
                        abs(i - self.initial_states[cfg.GENERATORS][gen_id])
                        * self.grid_params[cfg.GENERATORS][cfg.GEN_COST_PER_MW][gen_id]
                    )
                    action.add_precondition(
                        And(
                            GE(
                                self.pgen[gen_id][0],
                                float(
                                    self.forecasted_states[cfg.GENERATORS][0][gen_id]
                                    - 10**-self.float_precision
                                ),
                            ),
                            LE(
                                self.pgen[gen_id][0],
                                float(
                                    self.forecasted_states[cfg.GENERATORS][0][gen_id]
                                    + 10**-self.float_precision
                                ),
                            ),
                        )
                    )
                    action.add_effect(self.pgen[gen_id][0], i)
                    for k in range(self.nb_transmission_lines):
                        diff = float(
                            round(
                                self.ptdf[k][
                                    self.grid_params[cfg.GENERATORS][cfg.BUS][gen_id]
                                ]
                                * (
                                    i
                                    - float(
                                        self.forecasted_states[cfg.GENERATORS][0][
                                            gen_id
                                        ]
                                    )
                                ),
                                self.float_precision,
                            )
                        )
                        action.add_increase_effect(
                            self.flows[k][0],
                            diff,
                        )
                        action.add_effect(
                            self.congestions[k][0],
                            True,
                            condition=Or(
                                GE(
                                    self.flows[k][0] + diff,
                                    float(
                                        self.grid_params[cfg.TRANSMISSION_LINES][k][
                                            cfg.MAX_FLOW
                                        ]
                                    ),
                                ),
                                LE(
                                    self.flows[k][0] + diff,
                                    float(
                                        -self.grid_params[cfg.TRANSMISSION_LINES][k][
                                            cfg.MAX_FLOW
                                        ]
                                    ),
                                ),
                            ),
                        )
                        action.add_effect(
                            self.congestions[k][0],
                            False,
                            condition=And(
                                LT(
                                    self.flows[k][0] + diff,
                                    float(
                                        self.grid_params[cfg.TRANSMISSION_LINES][k][
                                            cfg.MAX_FLOW
                                        ]
                                    ),
                                ),
                                GT(
                                    self.flows[k][0] + diff,
                                    float(
                                        -self.grid_params[cfg.TRANSMISSION_LINES][k][
                                            cfg.MAX_FLOW
                                        ]
                                    ),
                                ),
                            ),
                        )
                    if len(self.slack_gens) > 1:
                        raise ("More than one slack generator!")
                    else:
                        action.add_decrease_effect(
                            self.pgen[self.slack_gens[-1]][0],
                            i
                            - float(self.forecasted_states[cfg.GENERATORS][0][gen_id]),
                        )
                # for horizon > 1
                # TODO
        return actions_costs

    def create_stor_actions(self) -> dict:
        # for horizon 0
        # Creating actions
        self.pstor_actions = []
        actions_costs = {}

        # for horizon 0
        for stor_id in range(self.nb_storages):

            socMax = int(self.grid_params[cfg.STORAGES][cfg.EMAX][stor_id])
            socMin = int(self.grid_params[cfg.STORAGES][cfg.EMIN][stor_id])
            pmaxCharge = self.grid_params[cfg.STORAGES][cfg.MAX_PCHARGE][stor_id]
            pmaxDischarge= self.grid_params[cfg.STORAGES][cfg.MAX_PDISCHARGE][stor_id]
            efficiencyC= self.grid_params[cfg.STORAGES][cfg.CHARGING_EFFICIENCY][stor_id]
            efficiencyD = self.grid_params[cfg.STORAGES][cfg.DISCHARGING_EFFICIENCY][stor_id]
            connected_bus = int(self.obs.storage_bus[stor_id])*int(self.grid_params[cfg.STORAGES][cfg.SUBID][stor_id])

            forecasted_deltaSOC = self.initial_states[cfg.STORAGES][stor_id] - float(self.forecasted_states[cfg.STORAGES][0][stor_id])

            if efficiencyC == 0 or efficiencyD==0:
                self.logger.warning(f"Storage : {stor_id} has 0 charge or discharge efficiency no action created")
                continue
            self.logger.info(f"creating storage actions for {stor_id}")
            for i in range(socMin, socMax + 1):

                if not (
                    # the max charge/discharge power in grid2Op are given from the grid referencial not from the storage asset.
                    #TODO get time step size from grid2Op
                    self.initial_states[cfg.STORAGES][stor_id] >= i - pmaxCharge*5/60/efficiencyC
                    and self.initial_states[cfg.STORAGES][stor_id] <= i + pmaxDischarge*5/60*efficiencyD
                ):
                    continue

                target_detltaSOC= i-self.initial_states[cfg.STORAGES][stor_id]
                if target_detltaSOC >0:
                    target_pcharge = (60/5)*target_detltaSOC/efficiencyC
                    target_pdischare = 0
                elif target_detltaSOC<0:
                    target_pdischare = -(60/5)*target_detltaSOC*efficiencyD
                    target_pcharge = 0
                else:
                    target_pdischare = 0
                    target_pcharge=0

                # although there can be a change in the delta SOC forecast ( due to loss) we will asusme the the forecasted power charge and dischare are always 0
                # meaning that the forecasted plan for storage is to do nothing.
                self.pstor_actions.append(
                InstantaneousAction(f"stor_target_{stor_id}_{0}_{i}"))
                action = self.pstor_actions[-1]

                actions_costs[action] = float(
                    abs(target_detltaSOC)
                    * self.grid_params[cfg.STORAGES][cfg.STOR_COST_PER_MW][stor_id]
                )
                action.add_precondition(
                    And(
                        GE(
                            self.pstor[stor_id][0],
                            float(
                                self.forecasted_states[cfg.STORAGES][0][stor_id]
                                - 10**-self.float_precision
                            ),
                        ),
                        LE(
                            self.pstor[stor_id][0],
                            float(
                                self.forecasted_states[cfg.STORAGES][0][stor_id]
                                + 10**-self.float_precision
                            ),
                        ),
                    )
                )
                action.add_effect(self.pstor[stor_id][0], i)
                self.logger.debug(f'action with storage {stor_id} for reaching soc {i} and connected bus {connected_bus}')
                self.logger.debug(f'target pcharge is {target_pcharge}  and pdischarge is {target_pdischare}')

                for k in range(self.nb_transmission_lines):

                    # not necessary if one time step
                    #diff_charge = float(
                    #    round(
                    #        self.ptdf[k][connected_bus]*target_pcharge,
                    #        self.float_precision,
                    #        )
                    #)
                    #diff_discharge = float(
                    #    round(
                    #        -self.ptdf[k][connected_bus]*target_pdischare,
                    #        self.float_precision,
                    #        )
                    #)

                    diff_flow = float(
                        round(self.ptdf[k][connected_bus]*(-target_pcharge+target_pdischare),self.float_precision)
                    )
                    action.add_increase_effect(self.flows[k][0],diff_flow)
                    #action.add_increase_effect(self.flows[k][0],diff_discharge,deltaSOC_withforecasted<0) not necessay if one time step

                    action.add_effect(
                        self.congestions[k][0],
                        True,
                        condition=Or(
                            GE(
                                self.flows[k][0] + diff_flow,
                                float(
                                    self.grid_params[cfg.TRANSMISSION_LINES][k][
                                        cfg.MAX_FLOW
                                    ]
                                ),
                                ),
                            LE(
                                self.flows[k][0] + diff_flow,
                                float(
                                    -self.grid_params[cfg.TRANSMISSION_LINES][k][
                                        cfg.MAX_FLOW
                                    ]
                                ),
                            ),
                        )
                    )

                    action.add_effect(
                        self.congestions[k][0],
                        False,
                        condition=And(
                            LT(
                                self.flows[k][0] + diff_flow,
                                float(
                                    self.grid_params[cfg.TRANSMISSION_LINES][k][
                                        cfg.MAX_FLOW
                                    ]
                                ),
                                ),
                            GT(
                                self.flows[k][0] + diff_flow,
                                float(
                                    -self.grid_params[cfg.TRANSMISSION_LINES][k][
                                        cfg.MAX_FLOW
                                    ]
                                ),
                                ),
                        ),
                    )

                if len(self.slack_gens) > 1:
                    raise ("More than one slack generator!")
                else:
                    action.add_decrease_effect(
                        self.pgen[self.slack_gens[-1]][0],
                        -target_pcharge+target_pdischare,
                        )
        return actions_costs

    def create_actions(self):
        gen_costs = self.create_gen_actions()
        stor_costs =self.create_stor_actions()

        self.actions_costs = {**gen_costs,**stor_costs}

    def create_problem(self):
        problem = Problem(f"GridStability_{self.id}")

        # add fluents
        for gen_id in range(self.nb_gens):
            for t in range(self.operational_horizon):
                problem.add_fluent(self.pgen[gen_id][t])

        for stor_id in range(self.nb_storages):
            for t in range(self.operational_horizon):
                problem.add_fluent(self.pstor[stor_id][t])

        for k in range(self.nb_transmission_lines):
            for t in range(self.operational_horizon):
                problem.add_fluent(self.congestions[k][t])
                problem.add_fluent(self.flows[k][t])

        # add actions
        problem.add_actions(self.pgen_actions)
        problem.add_actions(self.pstor_actions)

        # add initial states
        for gen_id in range(self.nb_gens):
            for t in range(self.operational_horizon):
                problem.set_initial_value(
                    self.pgen[gen_id][t],
                    float(self.forecasted_states[cfg.GENERATORS][t][gen_id]),
                )
        for stor_id in range(self.nb_storages):
            for t in range(self.operational_horizon):
                problem.set_initial_value(
                    self.pstor[stor_id][t],
                    float(self.forecasted_states[cfg.STORAGES][t][stor_id]),
                )
                #TODO: correct because no forecasted state for storage when several time step

        for k in range(self.nb_transmission_lines):
            for t in range(self.operational_horizon):
                problem.set_initial_value(
                    self.congestions[k][t],
                    bool(self.forecasted_states[cfg.TRANSMISSION_LINES][t][k]),
                )
                problem.set_initial_value(
                    self.flows[k][t],
                    float(
                        round(
                            self.forecasted_states[cfg.FLOWS][t][k],
                            self.float_precision,
                        )
                    ),
                )

        # add quality metrics for optimization + goal
        self.quality_metric = up.model.metrics.MinimizeActionCosts(self.actions_costs)
        problem.add_quality_metric(self.quality_metric)

        goals = [
            Iff(self.congestions[k][t], False)
            for k in range(self.nb_transmission_lines)
            for t in range(self.operational_horizon)
        ]  # is it too restrictive?

        problem.add_goal(And(goals))

        self.problem = problem

    def save_problem(self):
        upp_file = "problem_" + str(self.id) + cfg.UPP_SUFFIX
        pddl_file = "problem_" + str(self.id) + cfg.PDDL_SUFFIX
        pddl_domain_file = "problem_domain_" + str(self.id) + cfg.PDDL_SUFFIX

        # upp problem, "upp" stands for unified planning problem
        with open(pjoin(self.log_dir, upp_file), "w") as f:
            f.write(
                f"number of fluents: {compute_size_array(self.pgen) + compute_size_array(self.pstor)+ compute_size_array(self.congestions) + compute_size_array(self.flows)}\n"
            )
            f.write(f"number of actions: {len(self.pgen_actions)+len(self.pstor_actions)}\n")
            f.write(self.problem.__str__())
        f.close()

        # pddl problem
        pddl_writer = up.io.PDDLWriter(self.problem, True, True)
        pddl_writer.write_problem(pjoin(self.log_dir, pddl_file))
        pddl_writer.write_domain(pjoin(self.log_dir, pddl_domain_file))


    def solve(self, simulate=False):
        with OneshotPlanner(
            name=self.solver,
            problem_kind=self.problem.kind,
            optimality_guarantee=PlanGenerationResultStatus.SOLVED_OPTIMALLY,
        ) as planner:
            output = planner.solve(self.problem)
            plan = output.plan
            if plan is None:
<<<<<<< HEAD
                print("\tNo plan found!")
                self.logger.warning(output)
                self.logger.warning("Plan returned: []")
=======
                self.logger.warning(output)
>>>>>>> 82478703
                return []
            else:
                self.logger.info(f"Status: {output.status}")
                self.logger.info(f"Plan found: {plan}\n")
                if simulate and len(plan.actions) > 0:
                    self.logger.debug("Simulating plan...")
                    with SequentialSimulator(problem=self.problem) as simulator:
                        initial_state = simulator.get_initial_state()
                        minimize_cost_value = evaluate_quality_metric_in_initial_state(
                            simulator, self.quality_metric
                        )
                        states = [initial_state]
                        for act in plan.actions:
                            self.logger.debug(f"\taction: {act}")
                            state_test = simulator.apply(states[-1], act)
                            states.append(state_test)
                            self.logger.debug(
                                f"\tgens new value: {[[float(state_test.get_value(self.pgen_exp[g][t]).constant_value()) for g in range(self.nb_gens)] for t in range(self.operational_horizon)]}"
                            )
                            self.logger.debug(
                                f"\tflows new value: {[[float(state_test.get_value(self.flows_exp[k][t]).constant_value()) for k in range(self.nb_transmission_lines)] for t in range(self.operational_horizon)]}"
                            )
                            self.logger.debug(
                                f"\tcongestions new value: {[[state_test.get_value(self.congestions_exp[k][t]) for k in range(self.nb_transmission_lines)] for t in range(self.operational_horizon)]}"
                            )
                            self.logger.debug(
                                f"\tgen slack new value: {[float(state_test.get_value(self.pgen_exp[self.slack_gens[0]][t]).constant_value()) for t in range(self.operational_horizon)]}"
                            )
                            minimize_cost_value = evaluate_quality_metric(
                                simulator,
                                self.quality_metric,
                                minimize_cost_value,
                                initial_state,
                                act.action,
                                act.actual_parameters,
                                state_test,
                            )
                            self.logger.debug(f"\tcost: {float(minimize_cost_value)}\n")
                return plan.actions<|MERGE_RESOLUTION|>--- conflicted
+++ resolved
@@ -523,13 +523,9 @@
             output = planner.solve(self.problem)
             plan = output.plan
             if plan is None:
-<<<<<<< HEAD
                 print("\tNo plan found!")
                 self.logger.warning(output)
                 self.logger.warning("Plan returned: []")
-=======
-                self.logger.warning(output)
->>>>>>> 82478703
                 return []
             else:
                 self.logger.info(f"Status: {output.status}")
